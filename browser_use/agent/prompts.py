--- conflicted
+++ resolved
@@ -161,12 +161,7 @@
 		state: 'BrowserState',
 		result: Optional[List['ActionResult']] = None,
 		include_attributes: list[str] = [],
-<<<<<<< HEAD
 		step_info: Optional[AgentStepInfo] = None,
-=======
-		max_error_length: int = 400,
-		step_info: Optional['AgentStepInfo'] = None,
->>>>>>> a1eac71c
 	):
 		self.state = state
 		self.result = result
